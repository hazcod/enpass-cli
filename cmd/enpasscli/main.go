--- conflicted
+++ resolved
@@ -11,10 +11,8 @@
 
 	"github.com/atotto/clipboard"
 	"github.com/hazcod/enpass-cli/pkg/enpass"
-<<<<<<< HEAD
 	"github.com/hazcod/enpass-cli/pkg/pin"
-=======
->>>>>>> dfb5f832
+
 	"github.com/miquella/ask"
 	"github.com/sirupsen/logrus"
 )
@@ -25,12 +23,8 @@
 
 var (
 	// overwritten by go build
-<<<<<<< HEAD
-	version     = "dev"
-=======
 	version = "dev"
 	// enables prompts
->>>>>>> dfb5f832
 	interactive = true
 )
 
@@ -144,19 +138,12 @@
 	cardType := flag.String("type", "password", "The type of your card. (password, ...)")
 	keyFilePath := flag.String("keyfile", "", "Path to your Enpass vault keyfile.")
 	logLevelStr := flag.String("log", defaultLogLevel.String(), "The log level from debug (5) to error (1).")
-<<<<<<< HEAD
-	nonInteractive := flag.Bool("nonInteractive", false, "Disable input prompts and fail instead.")
+	nonInteractive := flag.Bool("nonInteractive", false, "Disable prompts and fail instead.")
 	enablePin := flag.Bool("pin", false, "Enable PIN.")
-	sort := flag.Bool("sort", false, "Sort the output by title and username.")
-	trashed := flag.Bool("trashed", false, "Show trashed items in output.")
-	clipboardPrimary := flag.Bool("clipboardPrimary", false, "Use primary X selection instead of clipboard.")
-=======
-	nonInteractive := flag.Bool("nonInteractive", false, "Disable prompts and fail instead.")
 	sort := flag.Bool("sort", false, "Sort the output by title and username of the 'list' and 'show' command.")
 	trashed := flag.Bool("trashed", false, "Show trashed items in the 'list' and 'show' command.")
 	clipboardPrimary := flag.Bool("clipboardPrimary", false, "Use primary X selection instead of clipboard for the 'copy' command.")
 
->>>>>>> dfb5f832
 	flag.Parse()
 
 	if flag.NArg() == 0 {
@@ -190,7 +177,6 @@
 		return
 	}
 
-<<<<<<< HEAD
 	accessData := &enpass.VaultAccessData{
 		VaultPath:   *vaultPath,
 		KeyfilePath: *keyFilePath,
@@ -202,11 +188,6 @@
 		logger.Debug("PIN disabled")
 	} else if !accessData.IsComplete() {
 		store = initAndReadSecureStore(logger, accessData)
-=======
-	masterPassword := os.Getenv("MASTERPW")
-	if masterPassword == "" {
-		masterPassword = prompt(logger, "master password")
->>>>>>> dfb5f832
 	}
 
 	if !accessData.IsComplete() {
@@ -225,18 +206,16 @@
 	logger.Debug("initialized vault")
 
 	switch command {
-<<<<<<< HEAD
 	case "init":
 		// just init vault without doing anything
-=======
->>>>>>> dfb5f832
 	case "list":
 		listEntries(logger, &vault, *cardType, *sort, *trashed, filters)
 	case "show":
 		showEntries(logger, &vault, *cardType, *sort, *trashed, filters)
 	case "copy":
 		copyEntry(logger, &vault, *cardType, filters)
-<<<<<<< HEAD
+	case "pass":
+		entryPassword(logger, &vault, *cardType, filters)
 	default:
 		logger.WithField("command", command).Fatal("unknown command")
 	}
@@ -246,9 +225,6 @@
 			logger.WithError(err).Fatal("failed to write access data to store")
 		}
 	}
-
-	return
-
 }
 
 func initAndReadSecureStore(logger *logrus.Logger, accessData *enpass.VaultAccessData) *pin.SecureStore {
@@ -266,22 +242,4 @@
 		logger.WithError(err).Fatal("could not read access data from store")
 	}
 	return store
-}
-
-func prompt(logger *logrus.Logger, msg string) string {
-	if interactive {
-		if response, err := ask.HiddenAsk("Enter " + msg + ": "); err != nil {
-			logger.WithError(err).Fatal("could not prompt for " + msg)
-		} else {
-			return response
-		}
-	}
-	return ""
-=======
-	case "pass":
-		entryPassword(logger, &vault, *cardType, filters)
-	default:
-		logger.WithField("command", command).Fatal("unknown command")
-	}
->>>>>>> dfb5f832
 }