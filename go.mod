module github.com/hazcod/enpass-cli

go 1.17

require (
	github.com/atotto/clipboard v0.1.4
	github.com/gdamore/tcell/v2 v2.7.1
	github.com/miquella/ask v1.0.0
	github.com/mutecomm/go-sqlcipher v0.0.0-20190227152316-55dbde17881f
	github.com/pkg/errors v0.9.1
	github.com/rivo/tview v0.0.0-20240921122403-a64fc48d7654
	github.com/sirupsen/logrus v1.9.3
	golang.org/x/crypto v0.21.0
)

require (
<<<<<<< HEAD
	golang.org/x/net v0.23.0 // indirect
=======
	github.com/gdamore/encoding v1.0.0 // indirect
	github.com/lucasb-eyer/go-colorful v1.2.0 // indirect
	github.com/mattn/go-runewidth v0.0.15 // indirect
	github.com/rivo/uniseg v0.4.7 // indirect
	golang.org/x/net v0.22.0 // indirect
>>>>>>> cbb09338
	golang.org/x/sys v0.18.0 // indirect
	golang.org/x/term v0.18.0 // indirect
	golang.org/x/text v0.14.0 // indirect
)<|MERGE_RESOLUTION|>--- conflicted
+++ resolved
@@ -14,15 +14,11 @@
 )
 
 require (
-<<<<<<< HEAD
 	golang.org/x/net v0.23.0 // indirect
-=======
 	github.com/gdamore/encoding v1.0.0 // indirect
 	github.com/lucasb-eyer/go-colorful v1.2.0 // indirect
 	github.com/mattn/go-runewidth v0.0.15 // indirect
 	github.com/rivo/uniseg v0.4.7 // indirect
-	golang.org/x/net v0.22.0 // indirect
->>>>>>> cbb09338
 	golang.org/x/sys v0.18.0 // indirect
 	golang.org/x/term v0.18.0 // indirect
 	golang.org/x/text v0.14.0 // indirect
