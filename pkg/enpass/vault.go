package enpass

import (
	"database/sql"
	"encoding/hex"
	"fmt"
	"os"
	"path/filepath"
	"strings"

	// sqlcipher is necessary for sqlite crypto support
	_ "github.com/mutecomm/go-sqlcipher"
	"github.com/pkg/errors"
	"github.com/sirupsen/logrus"
)

const (
	// filename of the sqlite vault file
	vaultFileName = "vault.enpassdb"
	// contains info about your vault
	vaultInfoFileName = "vault.json"
)

// Vault : vault is the container object for vault-related operations
type Vault struct {
	// Logger : the logger instance
	Logger logrus.Logger

	// vault.enpassdb : SQLCipher database
	databaseFilename string

	// vault.json
	vaultInfoFilename string

	// <uuid>.enpassattach : SQLCipher database files for attachments >1KB
	//attachments []string

	// pointer to our opened database
	db *sql.DB

	// vault.json : contains info about your vault for synchronizing
	vaultInfo VaultInfo
}

type VaultAccessData struct {
	VaultPath   string
	KeyfilePath string
	Password    string
	DBKey       []byte
}

func (accessData *VaultAccessData) IsComplete() bool {
	return accessData.VaultPath != "" &&
		(accessData.Password != "" || accessData.DBKey != nil)
}

func (v *Vault) openEncryptedDatabase(path string, dbKey []byte) (err error) {
	// The raw key for the sqlcipher database is given
	// by the first 64 characters of the hex-encoded key
	dbName := fmt.Sprintf(
		"%s?_pragma_key=x'%s'&_pragma_cipher_compatibility=3",
		path,
		hex.EncodeToString(dbKey)[:masterKeyLength],
	)

	v.db, err = sql.Open("sqlite3", dbName)
	if err != nil {
		return errors.Wrap(err, "could not open database")
	}

	return nil
}

func (v *Vault) generateAndSetDBKey(accessData *VaultAccessData) error {
	if accessData.DBKey != nil {
		v.Logger.Debug("skipping database key generation, already set")
		return nil
	}

	if accessData.Password == "" {
		return errors.New("empty vault password provided")
	}

	if accessData.KeyfilePath == "" && v.vaultInfo.HasKeyfile == 1 {
		return errors.New("you should specify a keyfile")
	} else if accessData.KeyfilePath != "" && v.vaultInfo.HasKeyfile == 0 {
		return errors.New("you are specifying an unnecessary keyfile")
	}

	v.Logger.Debug("generating master password")
	masterPassword, err := v.generateMasterPassword([]byte(accessData.Password), accessData.KeyfilePath)
	if err != nil {
		return errors.Wrap(err, "could not generate vault unlock key")
	}

	v.Logger.Debug("extracting salt from database")
	keySalt, err := v.extractSalt()
	if err != nil {
		return errors.Wrap(err, "could not get master password salt")
	}

	v.Logger.Debug("deriving decryption key")
	accessData.DBKey, err = v.deriveKey(masterPassword, keySalt)
	if err != nil {
		return errors.Wrap(err, "could not derive database key from master password")
	}

	return nil
}

func (v *Vault) checkPaths() error {
	if _, err := os.Stat(v.databaseFilename); os.IsNotExist(err) {
		return errors.New("vault does not exist: " + v.databaseFilename)
	}

	if _, err := os.Stat(v.vaultInfoFilename); os.IsNotExist(err) {
		return errors.New("vault info file does not exist: " + v.vaultInfoFilename)
	}

	return nil
}

// Initialize : setup a connection to the Enpass database. Call this before doing anything.
<<<<<<< HEAD
func (v *Vault) Initialize(accessData *VaultAccessData) error {
	if accessData.VaultPath == "" {
		return errors.New("empty vault path provided")
=======
func (v *Vault) Initialize(databasePath string, keyfilePath string, password string) error {
	if databasePath == "" {
		return errors.New("empty vault path provided")
	}

	if password == "" {
		return errors.New("empty vault password provided")
>>>>>>> dfb5f832
	}

	v.databaseFilename = filepath.Join(accessData.VaultPath, vaultFileName)
	v.vaultInfoFilename = filepath.Join(accessData.VaultPath, vaultInfoFileName)

	v.Logger.Debug("checking provided vault paths")
	if err := v.checkPaths(); err != nil {
		return errors.Wrap(err, "invalid vault path provided")
	}

	v.Logger.Debug("loading vault info")
	var err error
	v.vaultInfo, err = v.loadVaultInfo()
	if err != nil {
		return errors.Wrap(err, "could not load vault info")
	}

	v.Logger.
		WithField("db_path", vaultFileName).
		WithField("info_path", vaultInfoFileName).
		Debug("initialized paths")

<<<<<<< HEAD
	v.Logger.Debug("generating database key")
	if err := v.generateAndSetDBKey(accessData); err != nil {
		return errors.Wrap(err, "could not generate database key")
=======
	if keyfilePath == "" && v.vaultInfo.HasKeyfile == 1 {
		return errors.New("you should specify a keyfile")
	}

	if keyfilePath != "" && v.vaultInfo.HasKeyfile == 0 {
		return errors.New("you are specifying an unnecessary keyfile")
	}

	v.Logger.Debug("generating master password")
	masterPassword, err := v.generateMasterPassword([]byte(password), keyfilePath)
	if err != nil {
		return errors.Wrap(err, "could not generate vault unlock key")
	}

	v.Logger.Debug("extracting salt from database")
	keySalt, err := v.extractSalt()
	if err != nil {
		return errors.Wrap(err, "could not get master password salt")
	}

	v.Logger.Debug("deriving decryption key")
	fullKey, err := v.deriveKey(masterPassword, keySalt)
	if err != nil {
		return errors.Wrap(err, "could not derive master key from master password")
>>>>>>> dfb5f832
	}

	v.Logger.Debug("opening encrypted database")
	if err := v.openEncryptedDatabase(v.databaseFilename, accessData.DBKey); err != nil {
		return errors.Wrap(err, "could not open encrypted database")
	}

	var tableName string
	err = v.db.QueryRow(`
		SELECT name
		FROM sqlite_master
		WHERE type='table' AND name='item'
	`).Scan(&tableName)
	if err != nil {
		return errors.Wrap(err, "could not connect to database")
	} else if tableName != "item" {
		return errors.New("could not connect to database")
	}

	return nil
}

// Close : close the connection to the underlying database. Always call this in the end.
func (v *Vault) Close() error {
	return v.db.Close()
}

// GetEntries : return the password entries in the Enpass database.
func (v *Vault) GetEntries(cardType string, filters []string) ([]Card, error) {
	if v.db == nil || v.vaultInfo.VaultName == "" {
		return nil, errors.New("vault is not initialized")
	}

	rows, err := v.db.Query(`
		SELECT uuid, type, created_at, field_updated_at, title,
		       subtitle, note, trashed, item.deleted, category,
		       label, value, key, last_used
		FROM item
		INNER JOIN itemfield ON uuid = item_uuid
	`)

	if err != nil {
		return nil, errors.Wrap(err, "could not retrieve cards from database")
	}

	var cards []Card

	for rows.Next() {
		var card Card

		// read the database columns into Card object
		if err := rows.Scan(
			&card.UUID, &card.Type, &card.CreatedAt, &card.UpdatedAt, &card.Title,
			&card.Subtitle, &card.Note, &card.Trashed, &card.Deleted, &card.Category,
			&card.Label, &card.value, &card.itemKey, &card.LastUsed,
		); err != nil {
			return nil, errors.Wrap(err, "could not read card from database")
		}

		// if item has been deleted
		if card.IsDeleted() {
			continue
		}

		// if we specify a type filter
		if cardType != "" && card.Type != cardType {
			continue
		}

		// check any supplied title filters
		if len(filters) > 0 {
			found := false

			for _, filter := range filters {
				if strings.Contains(strings.ToLower(card.Title), strings.ToLower(filter)) {
					found = true
					break
				}
			}

			if !found {
				continue
			}
		}

		cards = append(cards, card)
	}

	return cards, nil
}

func (v *Vault) GetUniqueEntry(cardType string, filters []string) (*Card, error) {
	cards, err := v.GetEntries(cardType, filters)
	if err != nil {
		return nil, errors.Wrap(err, "could not retrieve cards")
	}

	if len(cards) == 0 {
		return nil, errors.New("card not found")
	}

	var uniqueCard *Card
	for _, card := range cards {
		if card.IsTrashed() || card.IsDeleted() {
			continue
		} else if uniqueCard == nil {
			uniqueCard = &card
		} else {
			return nil, errors.New("multiple cards match that title")
		}
	}

	return uniqueCard, nil
}<|MERGE_RESOLUTION|>--- conflicted
+++ resolved
@@ -121,19 +121,9 @@
 }
 
 // Initialize : setup a connection to the Enpass database. Call this before doing anything.
-<<<<<<< HEAD
 func (v *Vault) Initialize(accessData *VaultAccessData) error {
 	if accessData.VaultPath == "" {
 		return errors.New("empty vault path provided")
-=======
-func (v *Vault) Initialize(databasePath string, keyfilePath string, password string) error {
-	if databasePath == "" {
-		return errors.New("empty vault path provided")
-	}
-
-	if password == "" {
-		return errors.New("empty vault password provided")
->>>>>>> dfb5f832
 	}
 
 	v.databaseFilename = filepath.Join(accessData.VaultPath, vaultFileName)
@@ -156,36 +146,9 @@
 		WithField("info_path", vaultInfoFileName).
 		Debug("initialized paths")
 
-<<<<<<< HEAD
 	v.Logger.Debug("generating database key")
 	if err := v.generateAndSetDBKey(accessData); err != nil {
 		return errors.Wrap(err, "could not generate database key")
-=======
-	if keyfilePath == "" && v.vaultInfo.HasKeyfile == 1 {
-		return errors.New("you should specify a keyfile")
-	}
-
-	if keyfilePath != "" && v.vaultInfo.HasKeyfile == 0 {
-		return errors.New("you are specifying an unnecessary keyfile")
-	}
-
-	v.Logger.Debug("generating master password")
-	masterPassword, err := v.generateMasterPassword([]byte(password), keyfilePath)
-	if err != nil {
-		return errors.Wrap(err, "could not generate vault unlock key")
-	}
-
-	v.Logger.Debug("extracting salt from database")
-	keySalt, err := v.extractSalt()
-	if err != nil {
-		return errors.Wrap(err, "could not get master password salt")
-	}
-
-	v.Logger.Debug("deriving decryption key")
-	fullKey, err := v.deriveKey(masterPassword, keySalt)
-	if err != nil {
-		return errors.Wrap(err, "could not derive master key from master password")
->>>>>>> dfb5f832
 	}
 
 	v.Logger.Debug("opening encrypted database")
